--- conflicted
+++ resolved
@@ -1,425 +1,219 @@
-<<<<<<< HEAD
-![image](https://user-images.githubusercontent.com/113465005/226238596-cc76039e-67c2-46b6-b0bb-35d037ae66e1.png)
-
-# AI Multi-Agent Architecture 3 or 5 days POC: Build Intelligent Agents with Azure Services
-
-[![Open in GitHub Codespaces](https://github.com/codespaces/badge.svg)](https://codespaces.new/MSUSAzureAccelerators/Azure-Cognitive-Search-Azure-OpenAI-Accelerator?quickstart=1)
-[![Open in VS Code Dev Containers](https://img.shields.io/static/v1?style=for-the-badge&label=Remote%20-%20Containers&message=Open&color=blue&logo=visualstudiocode)](https://vscode.dev/redirect?url=vscode://ms-vscode-remote.remote-containers/cloneInVolume?url=https://github.com/MSUSAzureAccelerators/Azure-Cognitive-Search-Azure-OpenAI-Accelerator)
-
-
-Welcome to the **AI Multi-Agent Architecture Workshop**, designed for organizations seeking to unlock the power of AI-driven intelligent agents. Over this 3-to-5-day interactive workshop, Microsoft architects will guide you step-by-step to build a private, secure AI system tailored to your business needs.
-
-This workshop will teach you how to develop a **multi-agent system** capable of comprehending diverse datasets across various locations. These intelligent agents can answer questions with detailed explanations and source references, providing your organization with a powerful, ChatGPT-like experience designed for enterprise use.
-
-## What You'll Build
-
-This hands-on workshop will walk you through creating a Proof of Concept (POC) for a **Generative AI Multi-Agent Architecture** using Azure Services. By the end of the workshop, you'll have built:
-
-1. **A Scalable Backend**  
-   Developed with Bot Framework and FastAPI, the backend serves as the engine connecting AI logic to multiple communication channels, including:
-   - Web Chat
-   - Microsoft Teams
-   - SMS
-   - Email
-   - Slack, and more!
-
-2. **A User-Friendly Frontend**  
-   Build a web application that combines:
-   - A **search engine** capable of querying your data intelligently.
-   - A **bot UI** for seamless conversational experiences.
-
-3. **A RAG-Based Multi-Agent Architecture**  
-   Leverage Retrieval-Augmented Generation (RAG) to enable your agents to retrieve precise information and generate accurate responses.
-
-## Workshop Highlights
-
-- **Step-by-Step Guidance**: Each module builds upon the previous one, progressively introducing you to real-world AI architecture concepts.
-- **Custom Enterprise AI**: Create intelligent agents that understand your organization’s data while maintaining privacy and security.
-- **Multi-Channel Capabilities**: Deploy your agents across various platforms for broad accessibility.
-- **Practical Experience**: Learn by doing, with notebooks and code samples tailored for an enterprise setting.
-
-## Why Attend?
-
-By the end of the workshop, you'll have a working knowledge of how to design, build, and deploy AI agents in a multi-agentic architecture. This hands-on experience will help you understand the value of Azure-powered Generative AI in solving real-world business problems.
-
----
-
-## For Microsoft Employees
-
-This is a **customer-funded Value-Based Delivery (VBD)**. Below, you'll find all the assets and resources needed for a successful workshop delivery.
-
-
-| **Item**                   | **Description**                                                                                                     | **Link**                                                                                                                                                |
-|----------------------------|---------------------------------------------------------------------------------------------------------------------|--------------------------------------------------------------------------------------------------------------------------------------------------------|
-| VBD SKU Info and Datasheet                   | CSAM must dispatch it as "Customer Invested" against credits/hours of Unified Support Contract. Customer decides if 3 or 5 days.                                      | [ESXP SKU page](https://esxp.microsoft.com/#/omexplanding/services/14486/geo/USA/details/1)                                                                                              |
-| VBD Accreditation for CSAs     | Links for CSAs to get the Accreditation needed to deliver the workshop                                                                      | [Link 1](https://learningplayer.microsoft.com/activity/s9261799/launch) , [Link 2](https://learningplayer.microsoft.com/activity/s9264662/launch) |
-| VBD 3-5 day POC Asset (IP)  | The MVP to be delivered  (this GitHub repo)                                     | [Azure-Cognitive-Search-Azure-OpenAI-Accelerator](https://github.com/MSUSAzureAccelerators/Azure-Cognitive-Search-Azure-OpenAI-Accelerator)                |
-| VBD Workshop Deck          | The deck introducing and explaining the workshop                                                                    | [Intro AOAI GPT Azure Smart Search Engine Accelerator.pptx](https://github.com/MSUSAzureAccelerators/Azure-Cognitive-Search-Azure-OpenAI-Accelerator/blob/main/Intro%20AOAI%20GPT%20Azure%20Smart%20Search%20Engine%20Accelerator.pptx) |
-| CSA Training Video         | 2 Hour Training for Microsoft CSA's                                                                    | POC VBD Training Recording (New video coming soon!) |
-
-
----
-## **Prerequisites Client 3-5 Days POC**
-* Azure subscription
-* Microsoft members preferably to be added as Guests in clients Azure AD. If not possible, then customers can issue corporate IDs to Microsoft members
-* A Resource Group (RG)  needs to be set for this Workshop POC, in the customer Azure tenant
-* The customer team and the Microsoft team must have Contributor permissions to this resource group so they can set everything up 2 weeks prior to the workshop
-* Customer Data/Documents must be uploaded to the blob storage account, at least two weeks prior to the workshop date
-* A Single-Tenant App Registration (Service Principal) must be created by the customer (save the Client Id and Secret Value).
-* Customer must provide the Microsoft Team , 10-20 questions (easy to hard) that they want the Agent/Bot to respond correctly.
-* For IDE collaboration and standarization during workshop, AML compute instances with Jupyper Lab will be used, for this, Azure Machine Learning Workspace must be deployed in the RG
-   * Note: Please ensure you have enough core compute quota in your Azure Machine Learning workspace 
-
----
-## Architecture 
-![Architecture](./images/GPT-Smart-Search-Architecture.jpg "Architecture")
-
-## Flow
-1. The user asks a question.
-2. In the backend app, an Agent determines which source to use based on the user input
-3. Five types of sources are available:
-   * 3a. Azure SQL Database - contains COVID-related statistics in the US.
-   * 3b. API Endpoints - RESTful OpenAPI 3.0 API from a online currency broker.
-   * 3c. Azure Bing Search API - provides access to the internet allowing scenerios like: QnA on public websites .
-   * 3d. Azure AI Search - contains AI-enriched documents from Blob Storage:
-       - Transcripts of the dialogue of all the episodes of the TV Show: FRIENDS  
-       - 90,000 Covid publication abstracts
-       - 4 lenghty PDF books
-   * 3f. CSV Tabular File - contains COVID-related statistics in the US.
-4. The Agent retrieves the result from the correct source and crafts the answer.
-5. The Agent state is saved to CosmosDB as persistent memory and for further analysis.
-6. The answer is delivered to the user.
-
----
-## Demo
-
-[https://gptsmartsearch-frontend.azurewebsites.net](https://gptsmartsearch-frontend.azurewebsites.net)
-
-
----
-
-## 🔧**Features**
-
-   - 100% Python.
-   - Uses [Azure Cognitive Services](https://azure.microsoft.com/en-us/products/cognitive-services/) to index and enrich unstructured documents: OCR over images, Chunking and automated vectorization.
-   - Uses Hybrid Search Capabilities of Azure AI Search to provide the best semantic answer (Text and Vector search combined).
-   - Uses [LangChain](https://langchain.readthedocs.io/en/latest/) as a wrapper for interacting with Azure OpenAI , vector stores, constructing prompts and creating agents.
-   - Multi-Agentic Architecture using LangGraph.
-   - Multi-Lingual (ingests, indexes and understand any language)
-   - Multi-Index -> multiple search indexes
-   - Multi-modal input and output (text and audio)
-   - Tabular Data Q&A with CSV files and SQL flavor Databases
-   - Uses [Azure AI Document Intelligence SDK (former Form Recognizer)](https://learn.microsoft.com/en-us/azure/ai-services/document-intelligence/overview?view=doc-intel-3.0.0) to parse complex/large PDF documents
-   - Uses [Bing Search API](https://www.microsoft.com/en-us/bing/apis) to power internet searches and Q&A over public websites.
-   - Connects to API Data sources by converting natural language questions to API calls.
-   - Uses CosmosDB as persistent memory to save user's conversations.
-   - Uses [Streamlit](https://streamlit.io/) to build the Frontend web application in python.
-   - Uses [Bot Framework](https://dev.botframework.com/) and [Bot Service](https://azure.microsoft.com/en-us/products/bot-services/) to Host the Bot API Backend and to expose it to multiple channels including MS Teams.
-   - Uses also FastAPI to deploy an alternative backend API with streaming capabilites
-   
-
----
-
-## **Steps to Run the POC/Accelerator**
-
-Note: (Pre-requisite) You need to have an Azure OpenAI service already created
-
-1. Fork this repo to your Github account.
-2. In Azure OpenAI studio, deploy these models (older models than the ones stated below won't work):
-   - "gpt-4o" 
-   - "gpt-4o-mini"
-   - "text-embedding-3-large"
-   - "tts"
-   - "whisper"
-3. Create a Resource Group where all the assets of this accelerator are going to be. Azure OpenAI can be in different RG or a different Subscription.
-4. ClICK BELOW to create all the Azure Infrastructure needed to run the Notebooks (Azure AI Search, Cognitive Services, etc):
-
-      [![Deploy To Azure](https://aka.ms/deploytoazurebutton)](https://portal.azure.com/#create/Microsoft.Template/uri/https%3A%2F%2Fraw.githubusercontent.com%2Fpablomarin%2FGPT-Azure-Search-Engine%2Fmain%2Fazuredeploy.json) 
-
-      **Note**: If you have never created a `Azure AI Services Multi-Service account` before, please create one manually in the azure portal to read and accept the Responsible AI terms. Once this is deployed, delete this and then use the above deployment button.
-
-      ## Preferred Development Environment - Azure Machine Learning      
-
-         1. Clone your Forked repo to your AML Compute Instance. If your repo is private, see below in Troubleshooting section how to clone a private repo.
-         2. Make sure you run the notebooks on a **Python 3.12 conda enviroment**.
-         3. Install the dependencies on your machine (make sure you do the below pip comand on the same conda environment that you are going to run the notebooks.) For example, in AZML compute instance run:
-   
-          ```bash
-          conda create -n GPTSearch python=3.12
-          conda activate GPTSearch
-          pip install -r ./common/requirements.txt
-          conda install ipykernel
-          python -m ipykernel install --user --name=GPTSearch --display-name "GPTSearch (Python 3.12)"
-          ```
-          <br>
-
-      ## Alternate Development Environment - Visual Studio Code
-
-         1. Create a python virtual environment (.venv)
-            a. When you create the virtual environment, select the /common/requirements.txt
-         
-            Or manually
-            
-            pip install -r ./common/requirements.txt
-
-         2. .venv\scripts\activate
-            
-         3. Pip install ipykernel
-
-5. Edit the file `credentials.env` with your own values from the services created in step 4.
-    - For BLOB_SAS_TOKEN and BLOB_CONNECTION_STRING. Go to Storage Account>Security + networking>Shared access signature>Generate SAS
-6. **Run the Notebooks in order** using the "GPTSearch (Python 3.12)" kernel(AML) or .venv kernel(vscode). They build up on top of each other.
-
----
-
-<details>
-
-<summary>Troubleshooting</summary>
-  
-## Troubleshooting
-
-Steps to clone a private repo:
-- On your Terminal, Paste the text below, substituting in your GitHub email address. [Generate a new SSH key](https://docs.github.com/en/authentication/connecting-to-github-with-ssh/generating-a-new-ssh-key-and-adding-it-to-the-ssh-agent#generating-a-new-ssh-key).
-```bash
-ssh-keygen -t ed25519 -C "your_email@example.com"
-```
-- Copy the SSH public key to your clipboard. [Add a new SSH key](https://docs.github.com/en/authentication/connecting-to-github-with-ssh/generating-a-new-ssh-key-and-adding-it-to-the-ssh-agent#generating-a-new-ssh-key).
-```bash
-cat ~/.ssh/id_ed25519.pub
-# Then select and copy the contents of the id_ed25519.pub file
-# displayed in the terminal to your clipboard
-```
-- On GitHub, go to **Settings-> SSH and GPG Keys-> New SSH Key**
-- In the "Title" field, add a descriptive label for the new key. "AML Compute". In the "Key" field, paste your public key.
-- Clone your private repo
-```bash
-git clone git@github.com:YOUR-USERNAME/YOUR-REPOSITORY.git
-```
-</details>
-
-## Contributing
-
-This project welcomes contributions and suggestions.  Most contributions require you to agree to a
-Contributor License Agreement (CLA) declaring that you have the right to, and actually do, grant us
-the rights to use your contribution. For details, visit https://cla.opensource.microsoft.com.
-
-When you submit a pull request, a CLA bot will automatically determine whether you need to provide
-a CLA and decorate the PR appropriately (e.g., status check, comment). Simply follow the instructions
-provided by the bot. You will only need to do this once across all repos using our CLA.
-
-This project has adopted the [Microsoft Open Source Code of Conduct](https://opensource.microsoft.com/codeofconduct/).
-For more information see the [Code of Conduct FAQ](https://opensource.microsoft.com/codeofconduct/faq/) or
-contact [opencode@microsoft.com](mailto:opencode@microsoft.com) with any additional questions or comments.
-
-## Trademarks
-
-This project may contain trademarks or logos for projects, products, or services. Authorized use of Microsoft 
-trademarks or logos is subject to and must follow 
-[Microsoft's Trademark & Brand Guidelines](https://www.microsoft.com/en-us/legal/intellectualproperty/trademarks/usage/general).
-Use of Microsoft trademarks or logos in modified versions of this project must not cause confusion or imply Microsoft sponsorship.
-Any use of third-party trademarks or logos are subject to those third-party's policies.
-
-=======
-![image](https://user-images.githubusercontent.com/113465005/226238596-cc76039e-67c2-46b6-b0bb-35d037ae66e1.png)
-
-# AI Multi-Agent Architecture 3 or 5 days POC: Build Intelligent Agents with Azure Services
-
-[![Open in GitHub Codespaces](https://github.com/codespaces/badge.svg)](https://codespaces.new/MSUSAzureAccelerators/Azure-Cognitive-Search-Azure-OpenAI-Accelerator?quickstart=1)
-[![Open in VS Code Dev Containers](https://img.shields.io/static/v1?style=for-the-badge&label=Remote%20-%20Containers&message=Open&color=blue&logo=visualstudiocode)](https://vscode.dev/redirect?url=vscode://ms-vscode-remote.remote-containers/cloneInVolume?url=https://github.com/MSUSAzureAccelerators/Azure-Cognitive-Search-Azure-OpenAI-Accelerator)
-
-
-Welcome to the **AI Multi-Agent Architecture Workshop**, designed for organizations seeking to unlock the power of AI-driven intelligent agents. Over this 3-to-5-day interactive workshop, Microsoft architects will guide you step-by-step to build a private, secure AI system tailored to your business needs.
-
-This workshop will teach you how to develop a **multi-agent system** capable of comprehending diverse datasets across various locations. These intelligent agents can answer questions with detailed explanations and source references, providing your organization with a powerful, ChatGPT-like experience designed for enterprise use.
-
-## What You'll Build
-
-This hands-on workshop will walk you through creating a Proof of Concept (POC) for a **Generative AI Multi-Agent Architecture** using Azure Services. By the end of the workshop, you'll have built:
-
-1. **A Scalable Backend**  
-   Developed with Bot Framework and FastAPI, the backend serves as the engine connecting AI logic to multiple communication channels, including:
-   - Web Chat
-   - Microsoft Teams
-   - SMS
-   - Email
-   - Slack, and more!
-
-2. **A User-Friendly Frontend**  
-   Build a web application that combines:
-   - A **search engine** capable of querying your data intelligently.
-   - A **bot UI** for seamless conversational experiences.
-
-3. **A RAG-Based Multi-Agent Architecture**  
-   Leverage Retrieval-Augmented Generation (RAG) to enable your agents to retrieve precise information and generate accurate responses.
-
-## Workshop Highlights
-
-- **Step-by-Step Guidance**: Each module builds upon the previous one, progressively introducing you to real-world AI architecture concepts.
-- **Custom Enterprise AI**: Create intelligent agents that understand your organization’s data while maintaining privacy and security.
-- **Multi-Channel Capabilities**: Deploy your agents across various platforms for broad accessibility.
-- **Practical Experience**: Learn by doing, with notebooks and code samples tailored for an enterprise setting.
-
-## Why Attend?
-
-By the end of the workshop, you'll have a working knowledge of how to design, build, and deploy AI agents in a multi-agentic architecture. This hands-on experience will help you understand the value of Azure-powered Generative AI in solving real-world business problems.
-
----
-
-## For Microsoft Employees
-
-This is a **customer-funded Value-Based Delivery (VBD)**. Below, you'll find all the assets and resources needed for a successful workshop delivery.
-
-
-| **Item**                   | **Description**                                                                                                     | **Link**                                                                                                                                                |
-|----------------------------|---------------------------------------------------------------------------------------------------------------------|--------------------------------------------------------------------------------------------------------------------------------------------------------|
-| VBD SKU Info and Datasheet                   | CSAM must dispatch it as "Customer Invested" against credits/hours of Unified Support Contract. Customer decides if 3 or 5 days.                                      | [ESXP SKU page](https://esxp.microsoft.com/#/omexplanding/services/14486/geo/USA/details/1)                                                                                              |
-| VBD Accreditation for CSAs     | Links for CSAs to get the Accreditation needed to deliver the workshop                                                                      | [Link 1](https://learningplayer.microsoft.com/activity/s9261799/launch) , [Link 2](https://learningplayer.microsoft.com/activity/s9264662/launch) |
-| VBD 3-5 day POC Asset (IP)  | The MVP to be delivered  (this GitHub repo)                                     | [Azure-Cognitive-Search-Azure-OpenAI-Accelerator](https://github.com/MSUSAzureAccelerators/Azure-Cognitive-Search-Azure-OpenAI-Accelerator)                |
-| VBD Workshop Deck          | The deck introducing and explaining the workshop                                                                    | [Intro AOAI GPT Azure Smart Search Engine Accelerator.pptx](https://github.com/MSUSAzureAccelerators/Azure-Cognitive-Search-Azure-OpenAI-Accelerator/blob/main/Intro%20AOAI%20GPT%20Azure%20Smart%20Search%20Engine%20Accelerator.pptx) |
-| CSA Training Video         | 2 Hour Training for Microsoft CSA's                                                                    | [POC VBD Training Recording](https://microsoft-my.sharepoint.com/:v:/p/annagross/ETONCWUYCa5EtpmnYjYy9eABK1JV1yo49HDoYjnry1C8-A) |
-
-
----
-## **Prerequisites Client 3-5 Days POC**
-* Azure subscription
-* Microsoft members preferably to be added as Guests in clients Azure AD. If not possible, then customers can issue corporate IDs to Microsoft members
-* A Resource Group (RG)  needs to be set for this Workshop POC, in the customer Azure tenant
-* The customer team and the Microsoft team must have Contributor permissions to this resource group so they can set everything up 2 weeks prior to the workshop
-* Customer Data/Documents must be uploaded to the blob storage account, at least two weeks prior to the workshop date
-* A Single-Tenant App Registration (Service Principal) must be created by the customer (save the Client Id and Secret Value).
-* Customer must provide the Microsoft Team , 10-20 questions (easy to hard) that they want the Agent/Bot to respond correctly.
-* For IDE collaboration and standarization during workshop, AML compute instances with Jupyper Lab will be used, for this, Azure Machine Learning Workspace must be deployed in the RG
-   * Note: Please ensure you have enough core compute quota in your Azure Machine Learning workspace 
-
----
-## Architecture 
-![Architecture](./images/GPT-Smart-Search-Architecture.jpg "Architecture")
-
-## Flow
-1. The user asks a question.
-2. In the backend app, an Agent determines which source to use based on the user input
-3. Five types of sources are available:
-   * 3a. Azure SQL Database - contains COVID-related statistics in the US.
-   * 3b. API Endpoints - RESTful OpenAPI 3.0 API from a online currency broker.
-   * 3c. Azure Bing Search API - provides access to the internet allowing scenerios like: QnA on public websites .
-   * 3d. Azure AI Search - contains AI-enriched documents from Blob Storage:
-       - Transcripts of the dialogue of all the episodes of the TV Show: FRIENDS  
-       - 90,000 Covid publication abstracts
-       - 4 lenghty PDF books
-   * 3f. CSV Tabular File - contains COVID-related statistics in the US.
-4. The Agent retrieves the result from the correct source and crafts the answer.
-5. The Agent state is saved to CosmosDB as persistent memory and for further analysis.
-6. The answer is delivered to the user.
-
----
-## Demo
-
-[https://gptsmartsearch-frontend.azurewebsites.net](https://gptsmartsearch-frontend.azurewebsites.net)
-
-
----
-
-## 🔧**Features**
-
-   - 100% Python.
-   - Uses [Azure Cognitive Services](https://azure.microsoft.com/en-us/products/cognitive-services/) to index and enrich unstructured documents: OCR over images, Chunking and automated vectorization.
-   - Uses Hybrid Search Capabilities of Azure AI Search to provide the best semantic answer (Text and Vector search combined).
-   - Uses [LangChain](https://langchain.readthedocs.io/en/latest/) as a wrapper for interacting with Azure OpenAI , vector stores, constructing prompts and creating agents.
-   - Multi-Agentic Architecture using LangGraph.
-   - Multi-Lingual (ingests, indexes and understand any language)
-   - Multi-Index -> multiple search indexes
-   - Multi-modal input and output (text and audio)
-   - Tabular Data Q&A with CSV files and SQL flavor Databases
-   - Uses [Azure AI Document Intelligence SDK (former Form Recognizer)](https://learn.microsoft.com/en-us/azure/ai-services/document-intelligence/overview?view=doc-intel-3.0.0) to parse complex/large PDF documents
-   - Uses [Bing Search API](https://www.microsoft.com/en-us/bing/apis) to power internet searches and Q&A over public websites.
-   - Connects to API Data sources by converting natural language questions to API calls.
-   - Uses CosmosDB as persistent memory to save user's conversations.
-   - Uses [Streamlit](https://streamlit.io/) to build the Frontend web application in python.
-   - Uses [Bot Framework](https://dev.botframework.com/) and [Bot Service](https://azure.microsoft.com/en-us/products/bot-services/) to Host the Bot API Backend and to expose it to multiple channels including MS Teams.
-   - Uses also FastAPI to deploy an alternative backend API with streaming capabilites
-   
-
----
-
-## **Steps to Run the POC/Accelerator**
-
-Note: (Pre-requisite) You need to have an Azure OpenAI service already created
-
-1. Fork this repo to your Github account.
-2. In Azure OpenAI studio, deploy these models (older models than the ones stated below won't work):
-   - "gpt-4o" 
-   - "gpt-4o-mini"
-   - "text-embedding-3-large"
-   - "tts"
-   - "whisper"
-3. Create a Resource Group where all the assets of this accelerator are going to be. Azure OpenAI can be in different RG or a different Subscription.
-4. ClICK BELOW to create all the Azure Infrastructure needed to run the Notebooks (Azure AI Search, Cognitive Services, etc):
-
-      [![Deploy To Azure](https://aka.ms/deploytoazurebutton)](https://portal.azure.com/#create/Microsoft.Template/uri/https%3A%2F%2Fraw.githubusercontent.com%2Fpablomarin%2FGPT-Azure-Search-Engine%2Fmain%2Fazuredeploy.json) 
-
-      **Note**: If you have never created a `Azure AI Services Multi-Service account` before, please create one manually in the azure portal to read and accept the Responsible AI terms. Once this is deployed, delete this and then use the above deployment button.
-
-5. Clone your Forked repo to your AML Compute Instance. If your repo is private, see below in Troubleshooting section how to clone a private repo.
-6. Make sure you run the notebooks on a **Python 3.12 conda enviroment**.
-7. Install the dependencies on your machine (make sure you do the below pip comand on the same conda environment that you are going to run the notebooks. For example, in AZML compute instance run:
-    ```bash
-    conda create -n GPTSearch python=3.12
-    conda activate GPTSearch
-    pip install -r ./common/requirements.txt
-    conda install ipykernel
-    python -m ipykernel install --user --name=GPTSearch --display-name "GPTSearch (Python 3.12)"
-    ```
-    <br>
-8. Edit the file `credentials.env` with your own values from the services created in step 4.
-    - For BLOB_SAS_TOKEN and BLOB_CONNECTION_STRING. Go to Storage Account>Security + networking>Shared access signature>Generate SAS
-9. **Run the Notebooks in order** using the "GPTSearch (Python 3.12)" kernel. They build up on top of each other.
-
----
-
-<details>
-
-<summary>Troubleshooting</summary>
-  
-## Troubleshooting
-
-Steps to clone a private repo:
-- On your Terminal, Paste the text below, substituting in your GitHub email address. [Generate a new SSH key](https://docs.github.com/en/authentication/connecting-to-github-with-ssh/generating-a-new-ssh-key-and-adding-it-to-the-ssh-agent#generating-a-new-ssh-key).
-```bash
-ssh-keygen -t ed25519 -C "your_email@example.com"
-```
-- Copy the SSH public key to your clipboard. [Add a new SSH key](https://docs.github.com/en/authentication/connecting-to-github-with-ssh/generating-a-new-ssh-key-and-adding-it-to-the-ssh-agent#generating-a-new-ssh-key).
-```bash
-cat ~/.ssh/id_ed25519.pub
-# Then select and copy the contents of the id_ed25519.pub file
-# displayed in the terminal to your clipboard
-```
-- On GitHub, go to **Settings-> SSH and GPG Keys-> New SSH Key**
-- In the "Title" field, add a descriptive label for the new key. "AML Compute". In the "Key" field, paste your public key.
-- Clone your private repo
-```bash
-git clone git@github.com:YOUR-USERNAME/YOUR-REPOSITORY.git
-```
-</details>
-
-## Contributing
-
-This project welcomes contributions and suggestions.  Most contributions require you to agree to a
-Contributor License Agreement (CLA) declaring that you have the right to, and actually do, grant us
-the rights to use your contribution. For details, visit https://cla.opensource.microsoft.com.
-
-When you submit a pull request, a CLA bot will automatically determine whether you need to provide
-a CLA and decorate the PR appropriately (e.g., status check, comment). Simply follow the instructions
-provided by the bot. You will only need to do this once across all repos using our CLA.
-
-This project has adopted the [Microsoft Open Source Code of Conduct](https://opensource.microsoft.com/codeofconduct/).
-For more information see the [Code of Conduct FAQ](https://opensource.microsoft.com/codeofconduct/faq/) or
-contact [opencode@microsoft.com](mailto:opencode@microsoft.com) with any additional questions or comments.
-
-## Trademarks
-
-This project may contain trademarks or logos for projects, products, or services. Authorized use of Microsoft 
-trademarks or logos is subject to and must follow 
-[Microsoft's Trademark & Brand Guidelines](https://www.microsoft.com/en-us/legal/intellectualproperty/trademarks/usage/general).
-Use of Microsoft trademarks or logos in modified versions of this project must not cause confusion or imply Microsoft sponsorship.
-Any use of third-party trademarks or logos are subject to those third-party's policies.
->>>>>>> 3a0e0e8e
+![image](https://user-images.githubusercontent.com/113465005/226238596-cc76039e-67c2-46b6-b0bb-35d037ae66e1.png)
+
+# AI Multi-Agent Architecture 3 or 5 days POC: Build Intelligent Agents with Azure Services
+
+[![Open in GitHub Codespaces](https://github.com/codespaces/badge.svg)](https://codespaces.new/MSUSAzureAccelerators/Azure-Cognitive-Search-Azure-OpenAI-Accelerator?quickstart=1)
+[![Open in VS Code Dev Containers](https://img.shields.io/static/v1?style=for-the-badge&label=Remote%20-%20Containers&message=Open&color=blue&logo=visualstudiocode)](https://vscode.dev/redirect?url=vscode://ms-vscode-remote.remote-containers/cloneInVolume?url=https://github.com/MSUSAzureAccelerators/Azure-Cognitive-Search-Azure-OpenAI-Accelerator)
+
+
+Welcome to the **AI Multi-Agent Architecture Workshop**, designed for organizations seeking to unlock the power of AI-driven intelligent agents. Over this 3-to-5-day interactive workshop, Microsoft architects will guide you step-by-step to build a private, secure AI system tailored to your business needs.
+
+This workshop will teach you how to develop a **multi-agent system** capable of comprehending diverse datasets across various locations. These intelligent agents can answer questions with detailed explanations and source references, providing your organization with a powerful, ChatGPT-like experience designed for enterprise use.
+
+## What You'll Build
+
+This hands-on workshop will walk you through creating a Proof of Concept (POC) for a **Generative AI Multi-Agent Architecture** using Azure Services. By the end of the workshop, you'll have built:
+
+1. **A Scalable Backend**  
+   Developed with Bot Framework and FastAPI, the backend serves as the engine connecting AI logic to multiple communication channels, including:
+   - Web Chat
+   - Microsoft Teams
+   - SMS
+   - Email
+   - Slack, and more!
+
+2. **A User-Friendly Frontend**  
+   Build a web application that combines:
+   - A **search engine** capable of querying your data intelligently.
+   - A **bot UI** for seamless conversational experiences.
+
+3. **A RAG-Based Multi-Agent Architecture**  
+   Leverage Retrieval-Augmented Generation (RAG) to enable your agents to retrieve precise information and generate accurate responses.
+
+## Workshop Highlights
+
+- **Step-by-Step Guidance**: Each module builds upon the previous one, progressively introducing you to real-world AI architecture concepts.
+- **Custom Enterprise AI**: Create intelligent agents that understand your organization’s data while maintaining privacy and security.
+- **Multi-Channel Capabilities**: Deploy your agents across various platforms for broad accessibility.
+- **Practical Experience**: Learn by doing, with notebooks and code samples tailored for an enterprise setting.
+
+## Why Attend?
+
+By the end of the workshop, you'll have a working knowledge of how to design, build, and deploy AI agents in a multi-agentic architecture. This hands-on experience will help you understand the value of Azure-powered Generative AI in solving real-world business problems.
+
+---
+
+## For Microsoft Employees
+
+This is a **customer-funded Value-Based Delivery (VBD)**. Below, you'll find all the assets and resources needed for a successful workshop delivery.
+
+
+| **Item**                   | **Description**                                                                                                     | **Link**                                                                                                                                                |
+|----------------------------|---------------------------------------------------------------------------------------------------------------------|--------------------------------------------------------------------------------------------------------------------------------------------------------|
+| VBD SKU Info and Datasheet                   | CSAM must dispatch it as "Customer Invested" against credits/hours of Unified Support Contract. Customer decides if 3 or 5 days.                                      | [ESXP SKU page](https://esxp.microsoft.com/#/omexplanding/services/14486/geo/USA/details/1)                                                                                              |
+| VBD Accreditation for CSAs     | Links for CSAs to get the Accreditation needed to deliver the workshop                                                                      | [Link 1](https://learningplayer.microsoft.com/activity/s9261799/launch) , [Link 2](https://learningplayer.microsoft.com/activity/s9264662/launch) |
+| VBD 3-5 day POC Asset (IP)  | The MVP to be delivered  (this GitHub repo)                                     | [Azure-Cognitive-Search-Azure-OpenAI-Accelerator](https://github.com/MSUSAzureAccelerators/Azure-Cognitive-Search-Azure-OpenAI-Accelerator)                |
+| VBD Workshop Deck          | The deck introducing and explaining the workshop                                                                    | [Intro AOAI GPT Azure Smart Search Engine Accelerator.pptx](https://github.com/MSUSAzureAccelerators/Azure-Cognitive-Search-Azure-OpenAI-Accelerator/blob/main/Intro%20AOAI%20GPT%20Azure%20Smart%20Search%20Engine%20Accelerator.pptx) |
+| CSA Training Video         | 2 Hour Training for Microsoft CSA's                                                                    | [POC VBD Training Recording](https://microsoft-my.sharepoint.com/:v:/p/annagross/ETONCWUYCa5EtpmnYjYy9eABK1JV1yo49HDoYjnry1C8-A) |
+
+
+---
+## **Prerequisites Client 3-5 Days POC**
+* Azure subscription
+* Microsoft members preferably to be added as Guests in clients Azure AD. If not possible, then customers can issue corporate IDs to Microsoft members
+* A Resource Group (RG)  needs to be set for this Workshop POC, in the customer Azure tenant
+* The customer team and the Microsoft team must have Contributor permissions to this resource group so they can set everything up 2 weeks prior to the workshop
+* Customer Data/Documents must be uploaded to the blob storage account, at least two weeks prior to the workshop date
+* A Single-Tenant App Registration (Service Principal) must be created by the customer (save the Client Id and Secret Value).
+* Customer must provide the Microsoft Team , 10-20 questions (easy to hard) that they want the Agent/Bot to respond correctly.
+* For IDE collaboration and standarization during workshop, AML compute instances with Jupyper Lab will be used, for this, Azure Machine Learning Workspace must be deployed in the RG
+   * Note: Please ensure you have enough core compute quota in your Azure Machine Learning workspace 
+
+---
+## Architecture 
+![Architecture](./images/GPT-Smart-Search-Architecture.jpg "Architecture")
+
+## Flow
+1. The user asks a question.
+2. In the backend app, an Agent determines which source to use based on the user input
+3. Five types of sources are available:
+   * 3a. Azure SQL Database - contains COVID-related statistics in the US.
+   * 3b. API Endpoints - RESTful OpenAPI 3.0 API from a online currency broker.
+   * 3c. Azure Bing Search API - provides access to the internet allowing scenerios like: QnA on public websites .
+   * 3d. Azure AI Search - contains AI-enriched documents from Blob Storage:
+       - Transcripts of the dialogue of all the episodes of the TV Show: FRIENDS  
+       - 90,000 Covid publication abstracts
+       - 4 lenghty PDF books
+   * 3f. CSV Tabular File - contains COVID-related statistics in the US.
+4. The Agent retrieves the result from the correct source and crafts the answer.
+5. The Agent state is saved to CosmosDB as persistent memory and for further analysis.
+6. The answer is delivered to the user.
+
+---
+## Demo
+
+[https://gptsmartsearch-frontend.azurewebsites.net](https://gptsmartsearch-frontend.azurewebsites.net)
+
+
+---
+
+## 🔧**Features**
+
+   - 100% Python.
+   - Uses [Azure Cognitive Services](https://azure.microsoft.com/en-us/products/cognitive-services/) to index and enrich unstructured documents: OCR over images, Chunking and automated vectorization.
+   - Uses Hybrid Search Capabilities of Azure AI Search to provide the best semantic answer (Text and Vector search combined).
+   - Uses [LangChain](https://langchain.readthedocs.io/en/latest/) as a wrapper for interacting with Azure OpenAI , vector stores, constructing prompts and creating agents.
+   - Multi-Agentic Architecture using LangGraph.
+   - Multi-Lingual (ingests, indexes and understand any language)
+   - Multi-Index -> multiple search indexes
+   - Multi-modal input and output (text and audio)
+   - Tabular Data Q&A with CSV files and SQL flavor Databases
+   - Uses [Azure AI Document Intelligence SDK (former Form Recognizer)](https://learn.microsoft.com/en-us/azure/ai-services/document-intelligence/overview?view=doc-intel-3.0.0) to parse complex/large PDF documents
+   - Uses [Bing Search API](https://www.microsoft.com/en-us/bing/apis) to power internet searches and Q&A over public websites.
+   - Connects to API Data sources by converting natural language questions to API calls.
+   - Uses CosmosDB as persistent memory to save user's conversations.
+   - Uses [Streamlit](https://streamlit.io/) to build the Frontend web application in python.
+   - Uses [Bot Framework](https://dev.botframework.com/) and [Bot Service](https://azure.microsoft.com/en-us/products/bot-services/) to Host the Bot API Backend and to expose it to multiple channels including MS Teams.
+   - Uses also FastAPI to deploy an alternative backend API with streaming capabilites
+   
+
+---
+
+## **Steps to Run the POC/Accelerator**
+
+Note: (Pre-requisite) You need to have an Azure OpenAI service already created
+
+1. Fork this repo to your Github account.
+2. In Azure OpenAI studio, deploy these models (older models than the ones stated below won't work):
+   - "gpt-4o" 
+   - "gpt-4o-mini"
+   - "text-embedding-3-large"
+   - "tts"
+   - "whisper"
+3. Create a Resource Group where all the assets of this accelerator are going to be. Azure OpenAI can be in different RG or a different Subscription.
+4. ClICK BELOW to create all the Azure Infrastructure needed to run the Notebooks (Azure AI Search, Cognitive Services, etc):
+
+      [![Deploy To Azure](https://aka.ms/deploytoazurebutton)](https://portal.azure.com/#create/Microsoft.Template/uri/https%3A%2F%2Fraw.githubusercontent.com%2Fpablomarin%2FGPT-Azure-Search-Engine%2Fmain%2Fazuredeploy.json) 
+
+      **Note**: If you have never created a `Azure AI Services Multi-Service account` before, please create one manually in the azure portal to read and accept the Responsible AI terms. Once this is deployed, delete this and then use the above deployment button.
+
+      ## Preferred Development Environment - Azure Machine Learning      
+
+         1. Clone your Forked repo to your AML Compute Instance. If your repo is private, see below in Troubleshooting section how to clone a private repo.
+         2. Install the dependencies on your machine (make sure you do the below pip comand on the same Python 3.12 conda environment that you are going to run the notebooks.) For example, in AZML compute instance run:
+   
+          ```bash
+          conda create -n GPTSearch python=3.12
+          conda activate GPTSearch
+          pip install -r ./common/requirements.txt
+          conda install ipykernel
+          python -m ipykernel install --user --name=GPTSearch --display-name "GPTSearch (Python 3.12)"
+          ```
+          <br>
+
+      ## Alternate Development Environment - Visual Studio Code
+
+         1. Create a python virtual environment (.venv)
+            a. When you create the virtual environment, select the /common/requirements.txt
+         
+            Or manually
+            
+            pip install -r ./common/requirements.txt
+
+         2. .venv\scripts\activate
+            
+         3. Pip install ipykernel
+
+5. Edit the file `credentials.env` with your own values from the services created in step 4.
+    - For BLOB_SAS_TOKEN and BLOB_CONNECTION_STRING. Go to Storage Account -> Security + networking -> Shared access signature>Generate SAS
+6. **Run the Notebooks in order** using the "GPTSearch (Python 3.12)" kernel(AML) or .venv kernel(vscode). They build up on top of each other.
+
+
+---
+
+<details>
+
+<summary>Troubleshooting</summary>
+  
+## Troubleshooting
+
+Steps to clone a private repo:
+- On your Terminal, Paste the text below, substituting in your GitHub email address. [Generate a new SSH key](https://docs.github.com/en/authentication/connecting-to-github-with-ssh/generating-a-new-ssh-key-and-adding-it-to-the-ssh-agent#generating-a-new-ssh-key).
+```bash
+ssh-keygen -t ed25519 -C "your_email@example.com"
+```
+- Copy the SSH public key to your clipboard. [Add a new SSH key](https://docs.github.com/en/authentication/connecting-to-github-with-ssh/generating-a-new-ssh-key-and-adding-it-to-the-ssh-agent#generating-a-new-ssh-key).
+```bash
+cat ~/.ssh/id_ed25519.pub
+# Then select and copy the contents of the id_ed25519.pub file
+# displayed in the terminal to your clipboard
+```
+- On GitHub, go to **Settings-> SSH and GPG Keys-> New SSH Key**
+- In the "Title" field, add a descriptive label for the new key. "AML Compute". In the "Key" field, paste your public key.
+- Clone your private repo
+```bash
+git clone git@github.com:YOUR-USERNAME/YOUR-REPOSITORY.git
+```
+</details>
+
+## Contributing
+
+This project welcomes contributions and suggestions.  Most contributions require you to agree to a
+Contributor License Agreement (CLA) declaring that you have the right to, and actually do, grant us
+the rights to use your contribution. For details, visit https://cla.opensource.microsoft.com.
+
+When you submit a pull request, a CLA bot will automatically determine whether you need to provide
+a CLA and decorate the PR appropriately (e.g., status check, comment). Simply follow the instructions
+provided by the bot. You will only need to do this once across all repos using our CLA.
+
+This project has adopted the [Microsoft Open Source Code of Conduct](https://opensource.microsoft.com/codeofconduct/).
+For more information see the [Code of Conduct FAQ](https://opensource.microsoft.com/codeofconduct/faq/) or
+contact [opencode@microsoft.com](mailto:opencode@microsoft.com) with any additional questions or comments.
+
+## Trademarks
+
+This project may contain trademarks or logos for projects, products, or services. Authorized use of Microsoft 
+trademarks or logos is subject to and must follow 
+[Microsoft's Trademark & Brand Guidelines](https://www.microsoft.com/en-us/legal/intellectualproperty/trademarks/usage/general).
+Use of Microsoft trademarks or logos in modified versions of this project must not cause confusion or imply Microsoft sponsorship.
+Any use of third-party trademarks or logos are subject to those third-party's policies.